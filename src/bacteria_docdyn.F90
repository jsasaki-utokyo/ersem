#include "fabm_driver.h"

module ersem_bacteria_docdyn

   use fabm_types
   use fabm_particle

   use ersem_shared
   use ersem_pelagic_base

   implicit none

   private

   type,extends(type_ersem_pelagic_base),public :: type_ersem_bacteria_docdyn
      ! Variables
      type (type_state_variable_id) :: id_O3c, id_O2o, id_TA, id_N3n
      type (type_state_variable_id) :: id_R1c, id_R2c, id_R3c
      type (type_state_variable_id) :: id_R1p
      type (type_state_variable_id) :: id_R1n
      type (type_state_variable_id) :: id_N1p,id_N4n,id_N7f,id_N6
      type (type_dependency_id)     :: id_ETW,id_eO2mO2
      type (type_state_variable_id),allocatable,dimension(:) :: id_RPc,id_RPp,id_RPn,id_RPf
      type (type_model_id),         allocatable,dimension(:) :: id_RP
<<<<<<< HEAD
      type (type_diagnostic_variable_id) :: id_fB1O3c, id_fB1NIn, id_fB1N1p,id_fdenit,id_fanox,id_freox
=======
      type (type_diagnostic_variable_id) :: id_fB1O3c, id_fB1NIn, id_fB1N1p, id_bgeff
>>>>>>> 7048bfde
      type (type_diagnostic_variable_id) :: id_fR1B1c, id_fR2B1c, id_fR3B1c,id_fRPB1c,id_fB1R1c, id_fB1R2c, id_fB1R3c
      type (type_diagnostic_variable_id) :: id_fR1B1n,id_fB1R1n,id_fR1B1p,id_fB1R1p,id_fRPB1n,id_fRPB1p
      type (type_diagnostic_variable_id) :: id_minn,id_minp
      ! Parameters
      integer  :: nRP
      integer  :: iswBlimX
      real(rk) :: q10B1X,chdB1oX
      real(rk) :: chB1nX,chB1pX
      real(rk) :: sdB1X
      real(rk) :: sumB1X
      real(rk) :: puB1X,puB1oX,srsB1X,sR1B1X
      real(rk) :: qpB1cX,qnB1cX
      real(rk) :: urB1_O2X
      real(rk) :: rR2B1X,rR3B1X
      real(rk),allocatable :: sRPR1(:)
      real(rk) :: frB1R3
      real(rk) :: DeniX,reoX,omroX,omonX,chN3oX
      integer  :: denit

      ! Remineralization
      real(rk) :: sR1N1X,sR1N4X
      real(rk) :: fsinkX
   contains
!     Model procedures
      procedure :: initialize
      procedure :: do
   end type

   real(rk),parameter :: onedayX = 1.0_rk

contains

   subroutine initialize(self,configunit)
!
! !DESCRIPTION:
!
! !INPUT PARAMETERS:
      class (type_ersem_bacteria_docdyn),intent(inout),target :: self
      integer,                        intent(in)           :: configunit
!
! !REVISION HISTORY:
!
! !LOCAL VARIABLES:
      integer           :: iRP
      character(len=16) :: index
      real(rk)          :: c0
!EOP
!-----------------------------------------------------------------------
!BOC
      call self%get_parameter(self%iswBlimX,'iswBlim', '',           'nutrient limitation (1: minimum of inorganic and organic availability, 2: additive availability)')
      call self%get_parameter(self%q10B1X,  'q10',     '-',          'Q_10 temperature coefficient')
      call self%get_parameter(self%chdB1oX, 'chdo',    '-',          'Michaelis-Menten constant for oxygen limitation')
      call self%get_parameter(self%chB1nX,  'chn',     'mmol N/m^3', 'Michaelis-Menten constant for nitrate limitation')
      call self%get_parameter(self%chB1pX,  'chp',     'mmol P/m^3', 'Michaelis-Menten constant for phosphate limitation')
      call self%get_parameter(self%sdB1X,   'sd',      '1/d',        'specific mortality at reference temperature')
      call self%get_parameter(self%sumB1X,  'sum',     '1/d',        'maximum specific uptake at reference temperature')
      call self%get_parameter(self%puB1X,   'pu',      '-',          'efficiency at high oxygen levels')
      call self%get_parameter(self%puB1oX,  'puo',     '-',          'efficiency at low oxygen levels')
      call self%get_parameter(self%srsB1X,  'srs',     '1/d',        'specific rest respiration at reference temperature')
      call self%get_parameter(self%sR1B1X,  'sR1',     '1/d',        'maximum turn-over rate of DOM', default=1.0_rk)
      call self%get_parameter(self%qpB1cX,  'qpc',     'mmol P/mg C','maximum phosphorus to carbon ratio')
      call self%get_parameter(self%qnB1cX,  'qnc',     'mmol N/mg C','maximum nitrogen to carbon ratio')
      call self%get_parameter(self%urB1_O2X,'ur_O2',   'mmol O_2/mg C','oxygen consumed per carbon respired')
      call self%get_parameter(self%denit,   'denit',   '-',           'denitrification switch (0: off, 1: on)',default=0)

      if (self%denit == 1) then
      call self%get_parameter(self%DeniX,   'DeniX',   '1/d',         'specific denitrification rate')
      call self%get_parameter(self%reoX,    'reoX',    '1/d',         'specific reoxidation rate of reduction equivalents')
      call self%get_parameter(self%omroX,   'omroX',   'mmol HS mmol O2-1', 'stoichiometric coefficient')
      call self%get_parameter(self%omonX,   'omonX',   'mmol O2 mmol N-1',  'stoichiometric coefficient for denitrification reaction')
      call self%get_parameter(self%chN3oX,  'chN3o',   '(mmol O_2/m^3)^3', 'Michaelis-Menten constant for cubic oxygen dependence of nitrification')

      call self%register_state_dependency(self%id_N3n,'N3n','mmol N/m^3','nitrate')
      call self%register_state_dependency(self%id_N6,'N6','mmol HS-/m^3','reduction equivalent')

      call self%register_diagnostic_variable(self%id_fdenit,'fdenit','mmol N/m^3/d','denitrification', missing_value=0._rk)
      call self%register_diagnostic_variable(self%id_fanox,'fanox',  '-',           'fanox',           missing_value=0._rk)
      call self%register_diagnostic_variable(self%id_freox,'freox',  '-',           'freox',           missing_value=0._rk)
      end if

      ! Remineralization parameters
      call self%get_parameter(self%sR1N1X,   'sR1N1',   '1/d',    'mineralisation rate of labile dissolved organic phosphorus')
      call self%get_parameter(self%sR1N4X,   'sR1N4',   '1/d',    'mineralisation rate of labile dissolved organic nitrogen')
      call self%get_parameter(self%fsinkX,   'fsink',   '1/d',    'scavenging rate for iron')

      call self%get_parameter(c0,'c0','mg C/m^3','background carbon concentration')

      ! Allow ERSEM base model to declare our own state variables.
      call self%initialize_ersem_base(sedimentation=.false.)
      call self%add_constituent('c',1.e-4_rk,   c0)
      call self%add_constituent('n',1.26e-6_rk, self%qnB1cX*c0)
      call self%add_constituent('p',4.288e-8_rk,self%qpB1cX*c0)

      ! Register links to nutrient pools.
      call self%register_state_dependency(self%id_N1p,'N1p','mmol P/m^3','phosphate')
      call self%register_state_dependency(self%id_N4n,'N4n','mmol N/m^3','ammonium')
      if (use_iron) call self%register_state_dependency(self%id_N7f,'N7f','umol Fe/m^3','inorganic iron')

      ! Register links to labile dissolved organic matter pools.
      call self%register_state_dependency(self%id_R1c,'R1c','mg C/m^3',  'labile dissolved organic carbon')
      call self%register_state_dependency(self%id_R1p,'R1p','mmol P/m^3','labile dissolved organic phosphorus')
      call self%register_state_dependency(self%id_R1n,'R1n','mmol N/m^3','labile dissolved organic nitrogen')

      ! Register links to semi-labile dissolved organic matter pools.
      call self%register_state_dependency(self%id_R2c,'R2c','mg C/m^3','semi-labile dissolved organic carbon')

      ! Register links to particulate organic matter pools.
      call self%get_parameter(self%nRP,'nRP','','number of substrates',default=0)
      allocate(self%id_RP(self%nRP))
      allocate(self%id_RPc(self%nRP))
      allocate(self%id_RPn(self%nRP))
      allocate(self%id_RPp(self%nRP))
      allocate(self%id_RPf(self%nRP))
      do iRP=1,self%nRP
         write (index,'(i0)') iRP
         call self%register_state_dependency(self%id_RPc(iRP),'RP'//trim(index)//'c','mg C/m^3',   'carbon in substrate '//trim(index))
         call self%register_state_dependency(self%id_RPn(iRP),'RP'//trim(index)//'n','mmol N/m^3', 'nitrogen in substrate '//trim(index))
         call self%register_state_dependency(self%id_RPp(iRP),'RP'//trim(index)//'p','mmol P/m^3', 'phosphorus in substrate '//trim(index))
         call self%register_model_dependency(self%id_RP(iRP),'RP'//trim(index))
         call self%request_coupling_to_model(self%id_RPc(iRP),self%id_RP(iRP),'c')  ! For now link to hardcoded "c" to get a direct link to state mg C/m3 (and not a diagnostic for mmol C/m3)
         call self%request_coupling_to_model(self%id_RPn(iRP),self%id_RP(iRP),standard_variables%total_nitrogen)
         call self%request_coupling_to_model(self%id_RPp(iRP),self%id_RP(iRP),standard_variables%total_phosphorus)
         if (use_iron) then
            call self%register_state_dependency(self%id_RPf(iRP),'RP'//trim(index)//'f','umol Fe/m^3','iron in substrate '//trim(index))
            call self%request_coupling_to_model(self%id_RPf(iRP),self%id_RP(iRP),standard_variables%total_iron)
         end if
      end do

      ! Register links to semi-refractory dissolved organic matter pool.
      call self%register_state_dependency(self%id_R3c,'R3c','mg C/m^3','semi-refractory DOC')

      allocate(self%sRPR1(self%nRP))
      do iRP=1,self%nRP
         write (index,'(i0)') iRP
         call self%get_parameter(self%sRPR1(iRP),'sRP'//trim(index)//'R1','1/d','remineralisation of substrate '//trim(index)//' to DOM')
      end do

      call self%get_parameter(self%rR2B1X,'rR2','-','fraction of semi-labile DOC available to bacteria')
      call self%get_parameter(self%rR3B1X,'rR3','-','fraction of semi-refractory DOC available to bacteria')
      call self%get_parameter(self%frB1R3,'frR3','-','fraction of activity respiration converted to semi-refractory DOC')

      ! Register links to external total dissolved inorganic carbon, dissolved oxygen pools
      call self%register_state_dependency(self%id_O3c,'O3c','mmol C/m^3','carbon dioxide')
      call self%register_state_dependency(self%id_O2o,'O2o','mmol O_2/m^3','oxygen')
      call self%register_state_dependency(self%id_TA,standard_variables%alkalinity_expressed_as_mole_equivalent)

      ! Register environmental dependencies (temperature, suspendend sediment, pH, oxygen saturation)
      call self%register_dependency(self%id_ETW,standard_variables%temperature)
      call self%register_dependency(self%id_eO2mO2,standard_variables%fractional_saturation_of_oxygen)

      ! Register diagnostics.
      call self%register_diagnostic_variable(self%id_fB1O3c,'fB1O3c','mg C/m^3/d','respiration')
      call self%register_diagnostic_variable(self%id_fB1NIn,'fB1NIn','mmol N/m^3/d','release of DIN')
      call self%register_diagnostic_variable(self%id_fB1N1p,'fB1N1p','mmol P/m^3/d','release of DIP')
      call self%register_diagnostic_variable(self%id_bgeff,'bgeff','','bacterial growth efficiency')

      call self%register_diagnostic_variable(self%id_fB1R1c,'fB1R1c','mg C/m^3/d','release of labile DOC ')
      call self%register_diagnostic_variable(self%id_fB1R2c,'fB1R2c','mg C/m^3/d','release of semi-labile DOC ')
      call self%register_diagnostic_variable(self%id_fB1R3c,'fB1R3c','mg C/m^3/d','release of semi-refractory DOC ')
      call self%register_diagnostic_variable(self%id_fB1R1n,'fB1R1n','mmol N/m^3/d','release of DON')
      call self%register_diagnostic_variable(self%id_fB1R1p,'fB1R1p','mmol P/m^3/d','release of DOP')

      call self%register_diagnostic_variable(self%id_fR1B1c,'fR1B1c','mg C/m^3/d','uptake of labile DOC ')
      call self%register_diagnostic_variable(self%id_fR2B1c,'fR2B1c','mg C/m^3/d','uptake of semi-labile DOC ')
      call self%register_diagnostic_variable(self%id_fR3B1c,'fR3B1c','mg C/m^3/d','uptake of semi-refractory DOC ')
      call self%register_diagnostic_variable(self%id_fRPB1c,'fRPB1c','mg C/m^3/d','total uptake of POC')
      call self%register_diagnostic_variable(self%id_fRPB1n,'fRPB1n','mg N/m^3/d','total uptake of PON')
      call self%register_diagnostic_variable(self%id_fRPB1p,'fRPB1p','mg P/m^3/d','total uptake of POP')
      call self%register_diagnostic_variable(self%id_fR1B1n,'fR1B1n','mmol N/m^3/d','uptake of DON')
      call self%register_diagnostic_variable(self%id_fR1B1p,'fR1B1p','mmol P/m^3/d','uptake of DOP')

      call self%register_diagnostic_variable(self%id_minn,'minn','mmol N/m^3/d','mineralisation of DON to DIN')
      call self%register_diagnostic_variable(self%id_minp,'minp','mmol P/m^3/d','mineralisation of DOP to DIP')
   end subroutine

   subroutine do(self,_ARGUMENTS_DO_)

      class (type_ersem_bacteria_docdyn),intent(in) :: self
      _DECLARE_ARGUMENTS_DO_

   ! !LOCAL VARIABLES:
      real(rk) :: ETW,eO2mO2
      real(rk) :: B1c,B1n,B1p
      real(rk) :: B1cP,B1nP,B1pP
      real(rk) :: N1pP,N4nP,R1c,R1cP,R1pP,R1nP,R2c,N3n,N6,O2o
      real(rk) :: qpB1c,qnB1c
      real(rk) :: etB1,eO2B1
      real(rk) :: sB1RD,sutB1,rumB1,sugB1,rugB1,rraB1,fB1O3c
      real(rk) :: sB1R2,fB1R2c,fB1R3c,fB1RDc
      real(rk) :: netb1,bgeff
      real(rk) :: fB1N1p,fR1B1p,fB1RDp
      real(rk) :: fB1NIn,fR1B1n,fB1RDn
      real(rk) :: R3c,R2cP,R3cP
      real(rk) :: fB1R1c
      real(rk) :: totsubst
      real(rk) :: CORROX
      real(rk) :: fdenit,denitpot,deniteff,o2state,freox,fanox
      integer  :: iRP
      real(rk),dimension(self%nRP) :: RPc,RPcP,RPnP,RPpP
      real(rk),dimension(self%nRP) :: fRPB1c,fRPB1p,fRPB1n

      ! Enter spatial loops (if any)
      _LOOP_BEGIN_

         _GET_(self%id_ETW,ETW)
         _GET_(self%id_eO2mO2,eO2mO2)
         eO2mO2 = min(1.0_rk,eO2mO2)

         _GET_WITH_BACKGROUND_(self%id_c,B1c)
         _GET_WITH_BACKGROUND_(self%id_p,B1p)
         _GET_WITH_BACKGROUND_(self%id_n,B1n)
         _GET_(self%id_c,B1cP)
         _GET_(self%id_p,B1pP)
         _GET_(self%id_n,B1nP)

         _GET_(self%id_N1p,N1pP)
         _GET_(self%id_N4n,N4nP)
         _GET_WITH_BACKGROUND_(self%id_R1c,R1c)
         _GET_WITH_BACKGROUND_(self%id_R2c,R2c)
         _GET_(self%id_R1c,R1cP)
         _GET_(self%id_R1p,R1pP)
         _GET_(self%id_R1n,R1nP)

         _GET_WITH_BACKGROUND_(self%id_R3c,R3c)
         _GET_(self%id_R2c,R2cP)
         _GET_(self%id_R3c,R3cP)
         do iRP=1,self%nRP
            _GET_WITH_BACKGROUND_(self%id_RPc(iRP),RPc(iRP))
            _GET_(self%id_RPc(iRP),RPcP(iRP))
            _GET_(self%id_RPn(iRP),RPnP(iRP))
            _GET_(self%id_RPp(iRP),RPpP(iRP))
         end do

         qpB1c = B1p/B1c
         qnB1c = B1n/B1c

        if (self%denit == 1) then   
            _GET_(self%id_N3n,N3n)
            _GET_(self%id_O2o,O2o)
            O2o = max(0.0_rk,O2o)
            o2state = O2o**3/(O2o**3 + self%chN3oX)
            _GET_(self%id_N6,N6)
        end if

!..Temperature effect on pelagic bacteria:

         etB1 = max(0.0_rk,self%q10B1X**((ETW-10._rk)/10._rk) - self%q10B1X**((ETW-32._rk)/3._rk))

!..Prevailing Oxygen limitation for bacteria:

         CORROX = 1._rk + self%chdB1oX
         eO2B1 = min(1._rk,CORROX*(eO2mO2/( eO2mO2 + self%chdB1oX )))

!..bacterial mortality

         sB1RD=self%sdB1X*etB1
         fB1R1c = sB1RD*B1cP

!..Total amount of substrate available

         sutB1 = self%sR1B1X  ! DOM-specific uptake rate
         ! rutB1 = sutB1*R1cP(I)

!..Potential uptake :
         rumB1 = self%sumB1X*etB1*eO2B1*B1c

!..Actual uptake

      ! rugB1 = MIN(rumB1,rutB1)
      ! specific in substrate concentration:

      totsubst = R1cP+R2cP*self%rR2B1X+R3cP*self%rR3B1X+sum(RPcP*self%sRPR1/sutB1)
      ! Jorn: check whether total substrate>0 to prevent NaNs
      if (totsubst>0.0_rk) then
         sugB1 = rumB1/max(rumB1/sutB1,totsubst)
      else
         sugB1 = 0.0_rk
      end if
            ! = MIN(rumB1,rutB1)=MIN(rumB1/(R1cP+R2cP*rR2B1X,sutB1) avoid pot. div. by 0
      fRPB1c = sugB1*RPcP*self%sRPR1/sutB1
      rugB1 = sugB1*(R1cP+R2cP*self%rR2B1X+R3cP*self%rR3B1X)+sum(fRPB1c)

!..Respiration :

! activity respiration
          rraB1 = rugB1 * ( 1._rk - self%puB1X*eO2mO2  - self%puB1oX*( 1._rk - eO2mO2 ) )
! total respiration:
          fB1O3c = rraB1 + self%srsB1X * B1cP * etB1
!      fB1O3c(I) = ( 1._fp8 - puB1X*eO2mO2  - puB1oX*( 1._fp8 - eO2mO2 ) )&
!                * rugB1  + srsB1X * B1cP(I) * etB1
          _SET_DIAGNOSTIC_(self%id_fB1O3c,fB1O3c)

! specific release of semilabile DOC
! fudge factor 1. as used in Polimene et al. AME 2006
         sB1R2=max(0._rk,max(1._rk-(qpB1c/self%qpB1cX),1._rk-(qnB1c/self%qnB1cX)))*1._rk
         fB1R2c=sB1R2*B1cP
         fB1R3c=self%frB1R3*rraB1
         fB1RDc = fB1R1c + fB1R2c + fB1R3c

! Denitrification implemented as in Sankar et al. (2008), doi.org/10.1016/j.ecolmodel.2018.01.016
     if (self%denit == 1) then      
        denitpot = self%DeniX * N3n !eq.6
        deniteff = max(0._rk, self%urB1_O2X * (1._rk-o2state) * fB1O3c / self%omonX) !eq.7
        fdenit = min(denitpot, deniteff) !eq.5

        _SET_DIAGNOSTIC_(self%id_fdenit,fdenit)
        _SET_ODE_(self%id_N3n, -fdenit)

! Reduced sulfur formation corresponds to eq.9 in Sankar et al. (2008)
        fanox = self%omrox * (self%urB1_O2X * (1._rk-o2state) * fB1O3c - self%omonX * fdenit)
        freox = self%reoX * etB1 * o2state * N6

        _SET_DIAGNOSTIC_(self%id_fanox,freox)
        _SET_DIAGNOSTIC_(self%id_freox,fanox)

        _SET_ODE_(self%id_N6, fanox - freox)
     end if 

!..net bacterial production

         netb1 = rugB1 - fB1o3c - fB1RDc
         IF (netB1.gt.0._rk) THEN
            bgeff=netB1/rugB1
         ELSE
            bgeff=0._rk
         ENDIF

         _SET_DIAGNOSTIC_(self%id_bgeff, bgeff)

!..Source equations


         _SET_ODE_(self%id_c,netb1)
         _SET_ODE_(self%id_R1c,+ fB1R1c - sugB1*R1cP)
         _SET_ODE_(self%id_R2c,+ fB1R2c - sugB1*R2cP*self%rR2B1X)
         _SET_ODE_(self%id_R3c,+ fB1R3c - sugB1*R3cP*self%rR3B1X)

         _SET_DIAGNOSTIC_(self%id_fB1R1c, fB1R1c)
         _SET_DIAGNOSTIC_(self%id_fB1R2c, fB1R2c)
         _SET_DIAGNOSTIC_(self%id_fB1R3c, fB1R3c)
         _SET_DIAGNOSTIC_(self%id_fR1B1c, sugB1*R1cP)
         _SET_DIAGNOSTIC_(self%id_fRPB1c, sum(fRPB1c))
         _SET_DIAGNOSTIC_(self%id_fR2B1c, sugB1*R2cP*self%rR2B1X)
         _SET_DIAGNOSTIC_(self%id_fR3B1c, sugB1*R3cP*self%rR3B1X)

         do iRP=1,self%nRP
            _SET_ODE_(self%id_RPc(iRP), -fRPB1c(iRP))
         end do

         _SET_ODE_(self%id_O3c,+ fB1O3c/CMass)
         _SET_ODE_(self%id_O2o,- fB1O3c*self%urB1_O2X)

!..Phosphorus dynamics in bacteria........................................

         IF ((qpB1c - self%qpB1cX).gt.0._rk) THEN
           fB1N1p = (qpB1c - self%qpB1cX ) * B1cP /onedayX ! sink
         ELSE
           fB1N1p = (qpB1c - self%qpB1cX ) * B1c *&
                           N1pP/(N1pP+self%chB1pX) /onedayX ! source
         ENDIF

!..uptake of DOP

         fR1B1p = sugB1*R1pP

!..flux of DOP from B1

         fB1RDp = sB1RD*B1pP


!..Source equations

         fRPB1p = sugB1*RPpP*self%sRPR1/sutB1
         _SET_ODE_(self%id_p, sum(fRPB1p))
         do iRP=1,self%nRP
            _SET_ODE_(self%id_RPp(iRP), - fRPB1p(iRP))
         end do

         _SET_ODE_(self%id_p, + fR1B1p - fB1N1p - fB1RDp)
         _SET_ODE_(self%id_N1p, + fB1N1p)
         _SET_ODE_(self%id_R1p, + fB1RDp - fR1B1p)
         _SET_ODE_(self%id_TA,  - fB1N1p)   ! Contribution to alkalinity: -1 for phosphate

!..Set diagnostics
         _SET_DIAGNOSTIC_(self%id_fB1N1p,fB1N1p)
         _SET_DIAGNOSTIC_(self%id_fB1R1p, fB1RDp)
         _SET_DIAGNOSTIC_(self%id_fR1B1p, fR1B1p)
         _SET_DIAGNOSTIC_(self%id_fRPB1p, sum(fRPB1p))

!..Nitrogen dynamics in bacteria........................................

         IF ((qnB1c - self%qnB1cX).gt.0._rk) THEN
           fB1NIn = (qnB1c - self%qnB1cX ) * B1cP /onedayX ! sink
         ELSE
           fB1NIn = (qnB1c - self%qnB1cX ) * B1c *    &
                           N4nP/(N4nP+self%chB1nX) /onedayX ! source
         ENDIF

!..uptake of DON

         fR1B1n = sugB1*R1nP

!..flux of DON from B1

         fB1RDn = sB1RD*B1nP

!..Source equations

         fRPB1n = sugB1*RPnP*self%sRPR1/sutB1
         _SET_ODE_(self%id_n, sum(fRPB1n))
         do iRP=1,self%nRP
            _SET_ODE_(self%id_RPn(iRP), - fRPB1n(iRP))
         end do

         _SET_ODE_(self%id_N4n, + fB1NIn)
         _SET_ODE_(self%id_n,   + fR1B1n - fB1NIn - fB1RDn)
         _SET_ODE_(self%id_R1n, + fB1RDn   - fR1B1n)
         _SET_ODE_(self%id_TA,  + fB1NIn)   ! Contribution to alkalinity: +1 for ammonium

!..Set diagnostics
         _SET_DIAGNOSTIC_(self%id_fB1NIn,fB1NIn)
         _SET_DIAGNOSTIC_(self%id_fB1R1n, fB1RDn)
         _SET_DIAGNOSTIC_(self%id_fR1B1n, fR1B1n)
         _SET_DIAGNOSTIC_(self%id_fRPB1n, sum(fRPB1n))

      ! Leave spatial loops (if any)
      _LOOP_END_

      call remineralization(self,_ARGUMENTS_DO_)

   end subroutine do


   subroutine remineralization(self,_ARGUMENTS_DO_)

      class (type_ersem_bacteria_docdyn),intent(in) :: self
      _DECLARE_ARGUMENTS_DO_

      integer :: iRP
      real(rk) :: R1pP,R1nP
      real(rk) :: N7fP
      real(rk) :: fR1N1p,fR1NIn
      real(rk) :: RPfP(self%nRP),fRPN7f(self%nRP),n7fsink

      _LOOP_BEGIN_

         ! Mineralisation of DOP to PO4
         _GET_(self%id_R1p,R1pP)
         fR1N1p = self%sR1N1X * R1pP

         ! Mineralisation of DON to NH4
         _GET_(self%id_R1n,R1nP)
         fR1NIn = self%sR1N4X * R1nP

         !..Source equations
         _SET_ODE_(self%id_R1p, - fR1N1p)
         _SET_ODE_(self%id_R1n, - fR1NIn)

         _SET_ODE_(self%id_N1p, + fR1N1p)
         _SET_ODE_(self%id_N4n, + fR1NIn)
         _SET_ODE_(self%id_TA,  - fR1N1p + fR1NIn)   ! Contributions to alkalinity: -1 for phosphate, +1 for ammonium

         !.. set Diagnostics
         _SET_DIAGNOSTIC_(self%id_minn,fR1NIn)
         _SET_DIAGNOSTIC_(self%id_minp,fR1N1p)

         if (use_iron) then
            ! remineralization of particulate iron to Fe
            do iRP=1,self%nRP
               _GET_(self%id_RPf(iRP),RPfP(iRP))
            end do
            fRPN7f=self%sRPr1*RPfP

            ! sink of Fe

            ! This term takes into account the scavenging due to hydroxide precipitation and it is supposed to be
            ! regulated by a threshold concentration (0.6 nM). See Aumont et al., 2003 (GBC) and Vichi et al., 2007 (JMS) for references.
            ! (Luca, 12/08)
            _GET_(self%id_N7f,N7fP)
            n7fsink=self%fsinkX*max(0._rk,N7fP-0.6_rk)

            do iRP=1,self%nRP
               if (fRPn7f(iRP)/=0.0_rk) _SET_ODE_(self%id_RPf(iRP),-fRPn7f(iRP))
            end do
            _SET_ODE_(self%id_N7f,+sum(fRPn7f)-n7fsink)
         end if

      ! Leave spatial loops (if any)
      _LOOP_END_

   end subroutine remineralization

end module<|MERGE_RESOLUTION|>--- conflicted
+++ resolved
@@ -22,11 +22,9 @@
       type (type_dependency_id)     :: id_ETW,id_eO2mO2
       type (type_state_variable_id),allocatable,dimension(:) :: id_RPc,id_RPp,id_RPn,id_RPf
       type (type_model_id),         allocatable,dimension(:) :: id_RP
-<<<<<<< HEAD
-      type (type_diagnostic_variable_id) :: id_fB1O3c, id_fB1NIn, id_fB1N1p,id_fdenit,id_fanox,id_freox
-=======
-      type (type_diagnostic_variable_id) :: id_fB1O3c, id_fB1NIn, id_fB1N1p, id_bgeff
->>>>>>> 7048bfde
+
+      type (type_diagnostic_variable_id) :: id_fB1O3c, id_fB1NIn, id_fB1N1p,id_bgeff,id_fdenit,id_fanox,id_freox
+
       type (type_diagnostic_variable_id) :: id_fR1B1c, id_fR2B1c, id_fR3B1c,id_fRPB1c,id_fB1R1c, id_fB1R2c, id_fB1R3c
       type (type_diagnostic_variable_id) :: id_fR1B1n,id_fB1R1n,id_fR1B1p,id_fB1R1p,id_fRPB1n,id_fRPB1p
       type (type_diagnostic_variable_id) :: id_minn,id_minp
