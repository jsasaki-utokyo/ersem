--- conflicted
+++ resolved
@@ -133,7 +133,6 @@
              call self%register_diagnostic_variable(self%id_kflux_s,'kflux_s','mmolSi/m^3/d','1st order kinetic flux of silicate',source=source_do)
          endif
       end if
-<<<<<<< HEAD
       if (index(composition,'f')/=0) then 
           call self%add_constituent('f',0.0_rk)
           if (self%k1/=0._rk) then
@@ -143,10 +142,6 @@
              call self%register_diagnostic_variable(self%id_kflux_f,'kflux_f','nmolFe/m^3/d','1st order kinetic flux of iron',source=source_do)
           endif
       endif
-=======
-      if (index(composition,'f')/=0) call self%add_constituent('f',0.0_rk)
-      if (index(composition,'h')/=0) call self%add_constituent('h',0.0_rk)
->>>>>>> 956827e4
 
    end subroutine
 
