--- conflicted
+++ resolved
@@ -2,15 +2,11 @@
 
 ![ERSEM diagram](ERSEM.png)
 
-<<<<<<< HEAD
-# Obtaining the code and building 
-=======
 [ERSEM](http://ersem.com) is a marine ecosystem model. It describes the
 biogeochemical cycling of carbon, nitrogen, phosphorus, silicon, oxygen and
 iron through pelagic and benthic ecosystems. The ecosystem is divided into
 functional types, which are further subdivided by traits such as size. In the
 pelagic, ERSEM by default distinguishes:
->>>>>>> 254a2434
 
 * 4 types of phytoplankton: diatoms, picophytoplankton, nanophytoplankton,
   microphytoplankton
@@ -34,11 +30,7 @@
 combine ERSEM with modules representing other parts of the ecosystem, including
 fish communities, shellfish, seagrass meadows and spectraly resolved irradiance.
 
-<<<<<<< HEAD
-    git clone git@gitlab.ecosystem-modelling.pml.ac.uk:stable/ersem.git <ERSEMDIR>
-=======
 # How to cite
->>>>>>> 254a2434
 
 If you would like to refer to ERSEM in publications, please cite:
 
@@ -297,23 +289,6 @@
 
 ## Windows
 
-<<<<<<< HEAD
-Note: below are quick-start instructions tailored to Visual Studio. Further information, including instruction for building with the free MinGW compiler, can be found on [the FABM wiki](http://fabm.net/wiki), section "Building and installing".
-
-NB tested with Visual Studio 2017 in combination with Intel Visual Fortran 19. The minimum version of Intel Visual Fortran that we support is 12.1.
-
-To obtain the source code of GOTM, FABM and ERSEM, you need a git client. First install [the Windows version of git itself](http://git-scm.com/download/win). For convenience, you can install the graphical git client [TortoiseGit](https://tortoisegit.org/) on top; the following instructions assume you have installed TortoiseGit.
-
-After these two program are installed, you can obtain the code by right-clicking in Windows Explorer within a directory where you want the source code directories, and choosing "Git Clone...". In the window that appears, set the URL, check the target directory and click OK. Do this for the following URLs:
-
-* GOTM: https://github.com/gotm-model/code.git (suggested target directory: gotm-git)
-* FABM: https://github.com/fabm-model/fabm.git (suggested target directory: fabm-git)
-* ERSEM: git@gitlab.ecosystem-modelling.pml.ac.uk:stable/ersem.git (suggested target directory: ersem-git). For this repository, you also need to provide your private SSH key, which must match the public key that you provided on [the PML GitLab site](https://gitlab.ecosystem-modelling.pml.ac.uk/profile/keys). To do so, check "Load Putty key" and set its path to the file with your private key. For creating private/public keys, we suggest using [PuTTYgen](http://www.chiark.greenend.org.uk/~sgtatham/putty/download.html).
-
-To compile the code, you need [CMake](http://www.cmake.org/). If CMake is installed, open "CMake (cmake-gui)", specify GOTM's `src` directory for "Where is the source code", choose a directory of your choice (but outside the source directory!) for "Where to build the binaries", and click Configure. Choose the generator that matches your Visual Studio version (avoid the IA64 option) and click Finish. Several configuration options will appear, among which `FABM_BASE`. This option must be set to the directory with the FABM source code (the root directory, not the `src` subdirectory). After doing so, click "Configure". Then a new option `FABM_ERSEM_BASE` will appear, which must be set to the path to the directory with ERSEM source code (the root directory, not the `src` subdirectory). Keep clicking "Configure" until there are no red-coloured options left. Then press "Generate". This will create a `gotm.sln` Visual Studio solution in the specified build directory, which you can now open with Visual Studio.
-
-It is good practice to keep up to date with the latest code from the GOTM, FABM and ERSEM repositories by regularly right-clicking the repository directory, choosing "Git Sync...", and clicking the "Pull" button in the window that then appears.
-=======
 Note: below are quick-start instructions tailored to Visual Studio. Further
 information, including instruction for building with the free MinGW compiler,
 can be found on [the FABM wiki](http://fabm.net/wiki), section "Building and
@@ -355,7 +330,6 @@
 and ERSEM repositories by regularly right-clicking each repository directory,
 choosing "Git Sync...", and clicking the "Pull" button in the window that then
 appears.
->>>>>>> 254a2434
 
 # Migrating from an earlier ERSEM version
 
