--- conflicted
+++ resolved
@@ -9,19 +9,11 @@
 biogeochemical cycling of carbon, nitrogen, phosphorus, silicon, oxygen and
 iron through pelagic and benthic ecosystems. 
 
-<<<<<<< HEAD
-Through [FABM](http://fabm.net), ERSEM can be coupled to a wide range of
-hydrodynamic models including NEMO, FVCOM, ROMS and GOTM. FABM also makes it
-easy to customise the default set of functional types described above, and to
-combine ERSEM with modules representing other parts of the ecosystem, including
-fish communities, shellfish, seagrass meadows and spectrally resolved irradiance.
-=======
 - **Installation Instructions:** conda: https://ersem.readthedocs.io/en/latest/tutorials/index.html#conda-installation, source: https://ersem.readthedocs.io/en/latest/developers/index.html
 - **User Documentation & Example Usage:** https://ersem.readthedocs.io/en/latest/
 - **Automated Tests:** Run via GitHub Actions https://github.com/pmlmodelling/ersem/actions
 - **Acknowledgements:** https://ersem.readthedocs.io/en/latest/acknowledgements.html
 - **License:** https://ersem.readthedocs.io/en/latest/license.html
->>>>>>> f361ba6f
 
 # How to cite
 
