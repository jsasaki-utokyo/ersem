#
# Makefile to build the passive tracer model
#

include ../../../Rules.make

DOCSRC	= nutrients.F90 dom.F90 pom.F90 gas_dynamics.F90 vphyt.F90 microzoo.F90 mesozoo.F90 bacteria.F90

OBJS    = ${LIBFABM}(nutrients.o) ${LIBFABM}(dom.o) ${LIBFABM}(pom.o) ${LIBFABM}(gas_dynamics.o) ${LIBFABM}(vphyt.o) ${LIBFABM}(microzoo.o) ${LIBFABM}(mesozoo.o) ${LIBFABM}(bacteria.o)

all: objs

<<<<<<< HEAD
objs: ${OBJS}
=======
${OBJS}: $(FABMBASE)

ifdef FABM_PMLERSEM
objs: $(ERSEMLIB) ${OBJS}
else
objs: $(OBJS)
endif
>>>>>>> 05a1a524
	$(MOVE_MODULES_COMMAND)

doc:    $(DOCSRC)
	$(PROTEX) $(DOCSRC) > ../../../../doc/bb_passive.tex

clean:
	$(RM) *.o *~

#-----------------------------------------------------------------------
# Copyright (C) 2011 - Jorn Bruggeman (BB)                             !
#-----------------------------------------------------------------------<|MERGE_RESOLUTION|>--- conflicted
+++ resolved
@@ -10,17 +10,9 @@
 
 all: objs
 
-<<<<<<< HEAD
-objs: ${OBJS}
-=======
 ${OBJS}: $(FABMBASE)
 
-ifdef FABM_PMLERSEM
-objs: $(ERSEMLIB) ${OBJS}
-else
-objs: $(OBJS)
-endif
->>>>>>> 05a1a524
+objs: ${OBJS}
 	$(MOVE_MODULES_COMMAND)
 
 doc:    $(DOCSRC)
